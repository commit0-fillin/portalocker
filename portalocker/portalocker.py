--- conflicted
+++ resolved
@@ -1,13 +1,7 @@
 import os
+import sys
 from . import exceptions
 from . import constants
-
-
-LOCKING_EXCEPTIONS = IOError,
-try:  # pragma: no cover
-    LOCKING_EXCEPTIONS += BlockingIOError,
-except NameError:  # pragma: no cover
-    pass
 
 
 if os.name == 'nt':  # pragma: no cover
@@ -18,18 +12,25 @@
     import msvcrt
     __overlapped = pywintypes.OVERLAPPED()
 
+    if sys.version_info.major == 2:
+        lock_length = -1
+    else:
+        lock_length = int(2**31 - 1)
+
     def lock(file_, flags):
         if flags & constants.LOCK_SH:
-            if flags & constants.LOCK_NB:
-                mode = win32con.LOCKFILE_FAIL_IMMEDIATELY
+            if sys.version_info.major == 2:
+                if flags & constants.LOCK_NB:
+                    mode = win32con.LOCKFILE_FAIL_IMMEDIATELY
+                else:
+                    mode = 0
+
             else:
-<<<<<<< HEAD
-                if hasattr(msvcrt, 'LK.RLOCK'):
-                    mode = msvcrt.LK_RLOCK
+                if flags & constants.LOCK_NB:
+                    mode = msvcrt.LK_NBRLCK
                 else:
                     mode = msvcrt.LK_RLCK
-=======
-                mode = 0
+
             # is there any reason not to reuse the following structure?
             hfile = win32file._get_osfhandle(file_.fileno())
             try:
@@ -45,35 +46,16 @@
                     # Q:  Are there exceptions/codes we should be dealing with
                     # here?
                     raise
->>>>>>> 19bdb0b7
         else:
+            mode = win32con.LOCKFILE_EXCLUSIVE_LOCK
+            if flags & constants.LOCK_NB:
+                mode |= win32con.LOCKFILE_FAIL_IMMEDIATELY
+
             if flags & constants.LOCK_NB:
                 mode = msvcrt.LK_NBLCK
             else:
                 mode = msvcrt.LK_LOCK
-<<<<<<< HEAD
 
-        # windows locks byte ranges, so make sure to lock from file start
-        try:
-            savepos = file_.tell()
-            file_.seek(0, os.SEEK_END)
-            if file_.tell() > 0x7fffffff:
-                raise exceptions.FileToLarge("Files larger than 2GB "
-                                             "not supported on Windows")
-            # [ ] test exclusive lock fails on seek here
-            # [ ] test if shared lock passes this point
-            file_.seek(0)
-            try:
-                # [x] check if 0 param locks entire file (not documented in
-                #     Python)
-                # [x] just fails with "IOError: [Errno 13] Permission denied",
-                # [x] -1 crashes on py3.5+
-                # [x] larger than 0x7fffffff gives OverflowError
-                # [ ] writing past 2GB goes to unlocked space, should not
-                #     be a problem when only using portalocker, since it
-                #     always locks from the start
-                msvcrt.locking(file_.fileno(), mode, 0x7fffffff)
-=======
             # windows locks byte ranges, so make sure to lock from file start
             try:
                 savepos = file_.tell()
@@ -85,8 +67,9 @@
                     #     Python)
                     # [x] fails with "IOError: [Errno 13] Permission denied",
                     #     but -1 seems to do the trick
+
                 try:
-                    msvcrt.locking(file_.fileno(), mode, -1)
+                    msvcrt.locking(file_.fileno(), mode, lock_length)
                 except IOError as exc_value:
                     # [ ] be more specific here
                     raise exceptions.LockException(
@@ -95,7 +78,6 @@
                 finally:
                     if savepos:
                         file_.seek(savepos)
->>>>>>> 19bdb0b7
             except IOError as exc_value:
                 raise exceptions.LockException(
                     exceptions.LockException.LOCK_FAILED, exc_value.strerror)
@@ -105,14 +87,9 @@
             savepos = file_.tell()
             if savepos:
                 file_.seek(0)
+
             try:
-<<<<<<< HEAD
-                msvcrt.locking(file_.fileno(), constants.LOCK_UN, 0x7fffffff)
-            except LOCKING_EXCEPTIONS as exc_value:
-                raise exceptions.LockException(
-                    exceptions.LockException.LOCK_FAILED, exc_value.strerror)
-=======
-                msvcrt.locking(file_.fileno(), constants.LOCK_UN, -1)
+                msvcrt.locking(file_.fileno(), constants.LOCK_UN, lock_length)
             except IOError as exc_value:
                 if exc_value.strerror == 'Permission denied':
                     hfile = win32file._get_osfhandle(file_.fileno())
@@ -134,7 +111,6 @@
                     raise exceptions.LockException(
                         exceptions.LockException.LOCK_FAILED,
                         exc_value.strerror)
->>>>>>> 19bdb0b7
             finally:
                 if savepos:
                     file_.seek(savepos)
@@ -146,10 +122,15 @@
     import fcntl
 
     def lock(file_, flags):
-        print('locking exceptions', LOCKING_EXCEPTIONS)
+        locking_exceptions = IOError,
+        try:  # pragma: no cover
+            locking_exceptions += BlockingIOError,
+        except NameError:  # pragma: no cover
+            pass
+
         try:
             fcntl.flock(file_.fileno(), flags)
-        except LOCKING_EXCEPTIONS as exc_value:
+        except locking_exceptions as exc_value:
             # The exception code varies on different systems so we'll catch
             # every IO error
             raise exceptions.LockException(exc_value)
@@ -158,4 +139,4 @@
         fcntl.flock(file_.fileno(), constants.LOCK_UN)
 
 else:  # pragma: no cover
-    raise RuntimeError('PortaLocker only defined for nt and posix platforms')+    raise RuntimeError('PortaLocker only defined for nt and posix platforms')
