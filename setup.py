from __future__ import print_function

import re
import os
import sys
import setuptools
from setuptools.command.test import test as TestCommand


# To prevent importing about and thereby breaking the coverage info we use this
# exec hack
about = {}
with open('portalocker/__about__.py') as fp:
    exec(fp.read(), about)


install_requires = []
setup_requires = []
tests_require = [
    'flake8>=3.5.0',
    'pytest>=3.4.0',
    'pytest-cache>=1.0',
    'pytest-cov>=2.5.1',
    'pytest-flakes>=2.0.0',
    'pytest-pep8>=1.0.6',
    'sphinx>=1.7.1',
]


if sys.platform == 'win32':
    try:
        import pywin32
    except ImportError:
        install_requires.append('pypiwin32')


class PyTest(TestCommand):
    user_options = [('pytest-args=', 'a', "Arguments to pass to pytest")]

    def initialize_options(self):
        TestCommand.initialize_options(self)
        self.pytest_args = ''

    def run_tests(self):
        import shlex
        # import here, cause outside the eggs aren't loaded
        import pytest
        errno = pytest.main(shlex.split(self.pytest_args))
        sys.exit(errno)


if os.name == 'nt':
    install_requires = [
        'pypiwin32',
    ]
else:
     install_requires = []
    

class Combine(setuptools.Command):
    description = 'Build single combined portalocker file'
    relative_import_re = re.compile(r'^from \. import (?P<name>.+)$',
                                    re.MULTILINE)
    user_options = [
        ('output-file=', 'o', 'Path to the combined output file'),
    ]

    def initialize_options(self):
        self.output_file = os.path.join(
            'dist', '%(package_name)s_%(version)s.py' % dict(
                package_name=about['__package_name__'],
                version=about['__version__'].replace('.', '-'),
            ))

    def finalize_options(self):
        pass

    def run(self):
        dirname = os.path.dirname(self.output_file)
        if dirname and not os.path.isdir(dirname):
            os.makedirs(dirname)

        output = open(self.output_file, 'w')
        print("'''", file=output)
        with open('README.rst') as fh:
            output.write(fh.read().rstrip())
            print('', file=output)
            print('', file=output)

        with open('LICENSE') as fh:
            output.write(fh.read().rstrip())

        print('', file=output)
        print("'''", file=output)

        names = set()
        lines = []
        for line in open('portalocker/__init__.py'):
            match = self.relative_import_re.match(line)
            if match:
                names.add(match.group('name'))
                with open('portalocker/%(name)s.py' % match.groupdict()) as fh:
                    line = fh.read()
                    line = self.relative_import_re.sub('', line)

            lines.append(line)

        import_attributes = re.compile(r'\b(%s)\.' % '|'.join(names))
        for line in lines[:]:
            line = import_attributes.sub('', line)
            output.write(line)

        print('Wrote combined file to %r' % self.output_file)


if __name__ == '__main__':
    setuptools.setup(
        name=about['__package_name__'],
        version=about['__version__'],
        description=about['__description__'],
        long_description=open('README.rst').read(),
        classifiers=[
            'Intended Audience :: Developers',
            'Programming Language :: Python',
            'Programming Language :: Python :: 2.7',
            'Programming Language :: Python :: 3.3',
            'Programming Language :: Python :: 3.4',
            'Programming Language :: Python :: 3.5',
            'Programming Language :: Python :: 3.6',
            'Programming Language :: Python :: Implementation :: CPython',
            'Programming Language :: Python :: Implementation :: PyPy',
        ],
        keywords='locking, locks, with statement, windows, linux, unix',
        author=about['__author__'],
        author_email=about['__email__'],
        url=about['__url__'],
        license='PSF',
        packages=setuptools.find_packages(exclude=['ez_setup', 'examples']),
        # zip_safe=False,
        platforms=['any'],
        cmdclass={
            'combine': Combine,
            'test': PyTest,
        },
<<<<<<< HEAD
        install_requires=install_requires,
        setup_requires=setup_requires,
=======
        setup_requires=[
            'pytest-runner',
        ],
        install_requires=install_requires,
>>>>>>> 19bdb0b7
        tests_require=tests_require,
        extras_require={
            'docs': [
                'sphinx<1.7.0',
            ],
            'tests': tests_require,
        },
    )
<|MERGE_RESOLUTION|>--- conflicted
+++ resolved
@@ -27,11 +27,8 @@
 ]
 
 
-if sys.platform == 'win32':
-    try:
-        import pywin32
-    except ImportError:
-        install_requires.append('pypiwin32')
+if os.name == 'nt':
+    install_requires.append('pypiwin32')
 
 
 class PyTest(TestCommand):
@@ -47,14 +44,6 @@
         import pytest
         errno = pytest.main(shlex.split(self.pytest_args))
         sys.exit(errno)
-
-
-if os.name == 'nt':
-    install_requires = [
-        'pypiwin32',
-    ]
-else:
-     install_requires = []
     
 
 class Combine(setuptools.Command):
@@ -142,15 +131,8 @@
             'combine': Combine,
             'test': PyTest,
         },
-<<<<<<< HEAD
         install_requires=install_requires,
         setup_requires=setup_requires,
-=======
-        setup_requires=[
-            'pytest-runner',
-        ],
-        install_requires=install_requires,
->>>>>>> 19bdb0b7
         tests_require=tests_require,
         extras_require={
             'docs': [
