--- conflicted
+++ resolved
@@ -5,11 +5,7 @@
 __package_name__ = 'portalocker'
 __author__ = 'Rick van Hattem'
 __email__ = 'wolph@wol.ph'
-<<<<<<< HEAD
-__version__ = '0.5.7'
-=======
 __version__ = '0.6.0'
->>>>>>> 32be92f0
 __description__ = '''Wraps the portalocker recipe for easy usage'''
 __url__ = 'https://github.com/WoLpH/portalocker'
 
